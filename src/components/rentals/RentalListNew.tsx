<<<<<<< HEAD
=======
import React, { useState, useCallback, useMemo, useEffect } from 'react';
import {
  Box,
  Button,
  Typography,
  Dialog,
  DialogTitle,
  DialogContent,
  DialogActions,
  TextField,
  IconButton,
  Tooltip,
  Chip,
  Alert,
  useMediaQuery,
  useTheme,
  CircularProgress,
  Card,
  CardContent,
  Collapse,
  FormControl,
  InputLabel,
  Select,
  MenuItem,
  Checkbox,
  FormControlLabel,
  Grid,
  Divider,
  Switch,
  FormGroup
} from '@mui/material';
import {
  Add as AddIcon,
  Edit as EditIcon,
  Delete as DeleteIcon,
  Visibility as VisibilityIcon,
  CheckCircle as CheckCircleIcon,
  Error as ErrorIcon,
  Pending as PendingIcon,
  Assignment as HandoverIcon,
  AssignmentReturn as ReturnIcon,
  PictureAsPdf as PDFIcon,
  PhotoLibrary as GalleryIcon,
  Search as SearchIcon,
  FilterList as FilterListIcon,
  Refresh as RefreshIcon,
  ViewList as ViewListIcon,
  ViewModule as ViewModuleIcon,
  ViewComfy as ViewComfyIcon,
  CalendarToday as CalendarIcon,
  Business as BusinessIcon,
  Person as PersonIcon,
  DirectionsCar as CarIcon,
  Payment as PaymentIcon,
  CheckCircleOutline as CheckIcon,
  Cancel as CancelIcon,
  Euro as EuroIcon,
  Schedule as ScheduleIcon,
  LocationOn as LocationIcon,
  AccessTime as TimeIcon,
  Star as StarIcon,
  TrendingUp as TrendingUpIcon,
  Speed as SpeedIcon
} from '@mui/icons-material';
import { format } from 'date-fns';
import { sk } from 'date-fns/locale';
import ResponsiveTable, { ResponsiveTableColumn } from '../common/ResponsiveTable';
import { useApp } from '../../context/AppContext';
import { useAuth } from '../../context/AuthContext';
import { Rental } from '../../types';
import { apiService } from '../../services/api';
import RentalForm from './RentalForm';
import HandoverProtocolForm from '../protocols/HandoverProtocolForm';
import ReturnProtocolForm from '../protocols/ReturnProtocolForm';
import PDFViewer from '../common/PDFViewer';
import ImageGalleryModal from '../common/ImageGalleryModal';

export default function RentalList() {
  const { state, createRental, updateRental, deleteRental } = useApp();
  const { state: authState } = useAuth();
  const theme = useTheme();
  const isMobile = useMediaQuery(theme.breakpoints.down('md'));

  // State management
  const [openDialog, setOpenDialog] = useState(false);
  const [editingRental, setEditingRental] = useState<Rental | null>(null);
  const [selected, setSelected] = useState<string[]>([]);
  const [protocols, setProtocols] = useState<Record<string, { handover?: any; return?: any }>>({});
  const [loadingProtocols, setLoadingProtocols] = useState<string[]>([]);
  
  // Search and filter state
  const [searchQuery, setSearchQuery] = useState('');
  const [showFilters, setShowFilters] = useState(false);
  
  // Advanced filters
  const [filterStatus, setFilterStatus] = useState<string>('all');
  const [filterPaymentMethod, setFilterPaymentMethod] = useState<string>('all');
  const [filterCompany, setFilterCompany] = useState<string>('all');
  const [filterDateFrom, setFilterDateFrom] = useState<string>('');
  const [filterDateTo, setFilterDateTo] = useState<string>('');
  const [filterPriceMin, setFilterPriceMin] = useState<string>('');
  const [filterPriceMax, setFilterPriceMax] = useState<string>('');
  const [filterProtocolStatus, setFilterProtocolStatus] = useState<string>('all');
  
  // View mode
  const [viewMode, setViewMode] = useState<'table' | 'cards' | 'compact'>('table');
  
  // Column visibility
  const [visibleColumns, setVisibleColumns] = useState({
    vehicle: true,
    company: true,
    customer: true,
    dates: true,
    price: true,
    commission: true,
    payment: true,
    paid: true,
    status: true,
    protocols: true
  });
  
  // Protocol dialogs
  const [openHandoverDialog, setOpenHandoverDialog] = useState(false);
  const [openReturnDialog, setOpenReturnDialog] = useState(false);
  const [selectedRentalForProtocol, setSelectedRentalForProtocol] = useState<Rental | null>(null);
  
  // PDF viewer
  const [pdfViewerOpen, setPdfViewerOpen] = useState(false);
  const [selectedPdf, setSelectedPdf] = useState<{ url: string; title: string; type: 'handover' | 'return' } | null>(null);
  
  // Image gallery
  const [galleryOpen, setGalleryOpen] = useState(false);
  const [selectedProtocolImages, setSelectedProtocolImages] = useState<any[]>([]);
  const [selectedProtocolVideos, setSelectedProtocolVideos] = useState<any[]>([]);
  const [galleryTitle, setGalleryTitle] = useState('');

  // Optimalizovaná funkcia pre načítanie protokolov na požiadanie
  const loadProtocolsForRental = useCallback(async (rentalId: string) => {
    // Kontrola či už načítavame
    if (loadingProtocols.includes(rentalId)) return;
    
    // Kontrola či už máme dáta
    if (protocols[rentalId]) {
      console.log('✅ Protokoly už načítané pre:', rentalId);
      return;
    }
    
    console.log('🔍 Načítavam protokoly pre:', rentalId);
    setLoadingProtocols(prev => [...prev, rentalId]);
    
    try {
      const data = await apiService.getProtocolsByRental(rentalId);
      
      setProtocols(prev => ({
        ...prev,
        [rentalId]: {
          handover: data?.handoverProtocols?.[0] || undefined,
          return: data?.returnProtocols?.[0] || undefined,
        }
      }));
    } catch (error) {
      console.error('❌ Chyba pri načítaní protokolov:', error);
    } finally {
      setLoadingProtocols(prev => prev.filter(id => id !== rentalId));
    }
  }, [protocols, loadingProtocols]);

  // Funkcia pre zobrazenie protokolov na požiadanie
  const handleViewProtocols = async (rental: Rental) => {
    // Ak už sú protokoly načítané, nechaj ich zobrazené
    if (protocols[rental.id]) {
      return;
    }
    
    console.log('🔍 Načítavam protokoly pre prenájom:', rental.id);
    await loadProtocolsForRental(rental.id);
  };

  // Funkcia pre skrytie protokolov
  const handleHideProtocols = (rentalId: string) => {
    setProtocols(prev => {
      const newProtocols = { ...prev };
      delete newProtocols[rentalId];
      return newProtocols;
>>>>>>> c6d01668
    });
    setSearchQuery('');
  };

  // Enhanced filtering logic
  const filteredRentals = useMemo(() => {
    let filtered = rentals;

    // Basic search
    if (searchQuery.trim()) {
      const query = searchQuery.toLowerCase();
      filtered = filtered.filter(rental => 
        rental.customerName?.toLowerCase().includes(query) ||
        rental.vehicle?.brand?.toLowerCase().includes(query) ||
        rental.vehicle?.model?.toLowerCase().includes(query) ||
        rental.vehicle?.licensePlate?.toLowerCase().includes(query) ||
        rental.vehicle?.company?.toLowerCase().includes(query)
      );
    }

    // Advanced filters
    if (advancedFilters.dateFrom) {
      filtered = filtered.filter(rental => 
        new Date(rental.startDate) >= new Date(advancedFilters.dateFrom)
      );
    }

    if (advancedFilters.dateTo) {
      filtered = filtered.filter(rental => 
        new Date(rental.startDate) <= new Date(advancedFilters.dateTo)
      );
    }

    if (advancedFilters.vehicleBrand) {
      filtered = filtered.filter(rental => 
        rental.vehicle?.brand?.toLowerCase().includes(advancedFilters.vehicleBrand.toLowerCase())
      );
    }

    if (advancedFilters.vehicleModel) {
      filtered = filtered.filter(rental => 
        rental.vehicle?.model?.toLowerCase().includes(advancedFilters.vehicleModel.toLowerCase())
      );
    }

    if (advancedFilters.licensePlate) {
      filtered = filtered.filter(rental => 
        rental.vehicle?.licensePlate?.toLowerCase().includes(advancedFilters.licensePlate.toLowerCase())
      );
    }

    if (advancedFilters.company) {
      filtered = filtered.filter(rental => 
        rental.vehicle?.company === advancedFilters.company
      );
    }

    if (advancedFilters.customerName) {
      filtered = filtered.filter(rental => 
        rental.customerName?.toLowerCase().includes(advancedFilters.customerName.toLowerCase())
      );
    }

    if (advancedFilters.priceFrom) {
      filtered = filtered.filter(rental => 
        (rental.totalPrice || 0) >= parseFloat(advancedFilters.priceFrom)
      );
    }

    if (advancedFilters.priceTo) {
      filtered = filtered.filter(rental => 
        (rental.totalPrice || 0) <= parseFloat(advancedFilters.priceTo)
      );
    }

    if (advancedFilters.paymentMethod) {
      filtered = filtered.filter(rental => 
        rental.paymentMethod === advancedFilters.paymentMethod
      );
    }

    if (advancedFilters.paymentStatus) {
      filtered = filtered.filter(rental => {
        if (advancedFilters.paymentStatus === 'paid') return rental.paid === true;
        if (advancedFilters.paymentStatus === 'unpaid') return rental.paid === false;
        return true;
      });
    }

    if (advancedFilters.hasHandoverProtocol) {
      filtered = filtered.filter(rental => 
        !!protocols[rental.id]?.handover
      );
    }

    if (advancedFilters.hasReturnProtocol) {
      filtered = filtered.filter(rental => 
        !!protocols[rental.id]?.return
      );
    }

    if (advancedFilters.rentalStatus) {
      const now = new Date();
      filtered = filtered.filter(rental => {
        const startDate = new Date(rental.startDate);
        const endDate = new Date(rental.endDate);
        
        switch (advancedFilters.rentalStatus) {
          case 'active':
            return now >= startDate && now <= endDate;
          case 'completed':
            return now > endDate;
          case 'future':
import React, { useState, useCallback, useMemo, useEffect } from 'react';
            return now < startDate;
          default:
            return true;
        }
      });
    }

<<<<<<< HEAD
    return filtered;
  }, [rentals, searchQuery, advancedFilters, protocols]);
=======
  const rentals = state.rentals || [];
  
  // Reset all filters function
  const resetAllFilters = () => {
    setSearchQuery('');
    setFilterStatus('all');
    setFilterPaymentMethod('all');
    setFilterCompany('all');
    setFilterDateFrom('');
    setFilterDateTo('');
    setFilterPriceMin('');
    setFilterPriceMax('');
    setFilterProtocolStatus('all');
  };
  
  // Filter rentals based on all filters
  const filteredRentals = useMemo(() => {
    let filtered = rentals;
    
    // Search query filter
    if (searchQuery.trim()) {
      const query = searchQuery.toLowerCase();
      filtered = filtered.filter(rental => 
        rental.customerName?.toLowerCase().includes(query) ||
        rental.vehicle?.brand?.toLowerCase().includes(query) ||
        rental.vehicle?.model?.toLowerCase().includes(query) ||
        rental.vehicle?.licensePlate?.toLowerCase().includes(query) ||
        rental.vehicle?.company?.toLowerCase().includes(query)
      );
    }
    
    // Status filter
    if (filterStatus !== 'all') {
      filtered = filtered.filter(rental => rental.status === filterStatus);
    }
    
    // Payment method filter
    if (filterPaymentMethod !== 'all') {
      filtered = filtered.filter(rental => rental.paymentMethod === filterPaymentMethod);
    }
    
    // Company filter
    if (filterCompany !== 'all') {
      filtered = filtered.filter(rental => rental.vehicle?.company === filterCompany);
    }
    
    // Date range filter
    if (filterDateFrom) {
      const fromDate = new Date(filterDateFrom);
      filtered = filtered.filter(rental => new Date(rental.startDate) >= fromDate);
    }
    
    if (filterDateTo) {
      const toDate = new Date(filterDateTo);
      filtered = filtered.filter(rental => new Date(rental.endDate) <= toDate);
    }
    
    // Price range filter
    if (filterPriceMin) {
      const minPrice = parseFloat(filterPriceMin);
      filtered = filtered.filter(rental => rental.totalPrice >= minPrice);
    }
    
    if (filterPriceMax) {
      const maxPrice = parseFloat(filterPriceMax);
      filtered = filtered.filter(rental => rental.totalPrice <= maxPrice);
    }
    
    // Protocol status filter
    if (filterProtocolStatus !== 'all') {
      filtered = filtered.filter(rental => {
        const rentalProtocols = protocols[rental.id];
        if (!rentalProtocols) return filterProtocolStatus === 'none';
        
        const hasHandover = !!rentalProtocols.handover;
        const hasReturn = !!rentalProtocols.return;
        
        switch (filterProtocolStatus) {
          case 'none': return !hasHandover && !hasReturn;
          case 'handover-only': return hasHandover && !hasReturn;
          case 'completed': return hasHandover && hasReturn;
          default: return true;
        }
      });
    }
    
    return filtered;
  }, [rentals, searchQuery, filterStatus, filterPaymentMethod, filterCompany, filterDateFrom, filterDateTo, filterPriceMin, filterPriceMax, filterProtocolStatus, protocols]);
  
  // Get unique values for filters
  const uniqueCompanies = useMemo(() => {
    const companies = new Set(rentals.map(rental => rental.vehicle?.company).filter(Boolean));
    return Array.from(companies).sort();
  }, [rentals]);
  
  const uniquePaymentMethods = useMemo(() => {
    const methods = new Set(rentals.map(rental => rental.paymentMethod).filter(Boolean));
    return Array.from(methods).sort();
  }, [rentals]);
  
  const uniqueStatuses = useMemo(() => {
    const statuses = new Set(rentals.map(rental => rental.status).filter(Boolean));
    return Array.from(statuses).sort();
  }, [rentals]);
  
  // Card renderer for mobile/card view
  const renderRentalCard = useCallback((rental: Rental, index: number) => {
    const hasHandover = !!protocols[rental.id]?.handover;
    const hasReturn = !!protocols[rental.id]?.return;
    const isActive = rental.status === 'active';
    const isFinished = rental.status === 'finished';
    
    return (
      <Card 
        key={rental.id} 
        sx={{ 
          cursor: 'pointer',
          transition: 'all 0.3s ease',
          border: isActive ? '2px solid #4caf50' : '1px solid rgba(0,0,0,0.12)',
          '&:hover': {
            transform: 'translateY(-4px)',
            boxShadow: '0 8px 25px rgba(0,0,0,0.15)',
            borderColor: isActive ? '#4caf50' : 'primary.main'
          },
          position: 'relative',
          overflow: 'visible'
        }} 
        onClick={() => handleEdit(rental)}
      >
        {/* Status indicator */}
        <Box sx={{
          position: 'absolute',
          top: -8,
          right: 16,
          zIndex: 1
        }}>
          <Chip 
            label={rental.status} 
            color={isActive ? 'success' : isFinished ? 'default' : 'warning'}
            size="small"
            sx={{ 
              fontWeight: 'bold',
              boxShadow: '0 2px 8px rgba(0,0,0,0.15)'
            }}
          />
        </Box>

        {/* Protocol status indicator */}
        <Box sx={{
          position: 'absolute',
          top: 8,
          left: 8,
          zIndex: 1
        }}>
          <Box sx={{ display: 'flex', gap: 0.5 }}>
            {hasHandover && (
              <Chip
                icon={<HandoverIcon />}
                label=""
                color="success"
                size="small"
                sx={{ 
                  minWidth: 32,
                  height: 24,
                  '& .MuiChip-icon': { fontSize: 16 }
                }}
              />
            )}
            {hasReturn && (
              <Chip
                icon={<ReturnIcon />}
                label=""
                color="primary"
                size="small"
                sx={{ 
                  minWidth: 32,
                  height: 24,
                  '& .MuiChip-icon': { fontSize: 16 }
                }}
              />
            )}
          </Box>
        </Box>

        <CardContent sx={{ p: 3, pt: 4 }}>
          {/* Vehicle info */}
          <Box sx={{ mb: 2 }}>
            <Box sx={{ display: 'flex', alignItems: 'center', gap: 1, mb: 1 }}>
              <CarIcon color="primary" fontSize="small" />
              <Typography variant="h6" fontWeight="bold" color="primary">
                {rental.vehicle ? `${rental.vehicle.brand} ${rental.vehicle.model}` : 'Bez vozidla'}
              </Typography>
            </Box>
            <Typography variant="body2" color="text.secondary" sx={{ ml: 3 }}>
              {rental.vehicle?.licensePlate || 'N/A'}
            </Typography>
          </Box>
          
          {/* Customer and company */}
          <Box sx={{ mb: 2 }}>
            <Box sx={{ display: 'flex', alignItems: 'center', gap: 1, mb: 1 }}>
              <PersonIcon color="action" fontSize="small" />
              <Typography variant="body1" fontWeight="medium">
                {rental.customerName}
              </Typography>
            </Box>
            <Box sx={{ display: 'flex', alignItems: 'center', gap: 1 }}>
              <BusinessIcon color="action" fontSize="small" />
              <Typography variant="body2" color="text.secondary">
                {rental.vehicle?.company || 'N/A'}
              </Typography>
            </Box>
          </Box>
          
          {/* Dates */}
          <Box sx={{ mb: 2 }}>
            <Box sx={{ display: 'flex', alignItems: 'center', gap: 1, mb: 1 }}>
              <ScheduleIcon color="action" fontSize="small" />
              <Typography variant="body2" fontWeight="medium">
                Obdobie prenájmu
              </Typography>
            </Box>
            <Box sx={{ display: 'flex', gap: 2, ml: 3 }}>
              <Box>
                <Typography variant="caption" color="text.secondary">Od</Typography>
                <Typography variant="body2" fontWeight="medium">
                  {format(new Date(rental.startDate), 'dd.MM.yyyy')}
                </Typography>
              </Box>
              <Box>
                <Typography variant="caption" color="text.secondary">Do</Typography>
                <Typography variant="body2" fontWeight="medium">
                  {format(new Date(rental.endDate), 'dd.MM.yyyy')}
                </Typography>
              </Box>
            </Box>
          </Box>
          
          {/* Price and payment */}
          <Box sx={{ 
            display: 'flex', 
            justifyContent: 'space-between', 
            alignItems: 'center', 
            mb: 2,
            p: 2,
            bgcolor: 'background.default',
            borderRadius: 1
          }}>
            <Box>
              <Typography variant="caption" color="text.secondary">Celková cena</Typography>
              <Typography variant="h5" color="primary" fontWeight="bold">
                {typeof rental.totalPrice === 'number' ? rental.totalPrice.toFixed(2) : '0.00'} €
              </Typography>
            </Box>
            <Box sx={{ textAlign: 'right' }}>
              <Typography variant="caption" color="text.secondary">Spôsob platby</Typography>
              <Typography variant="body2" fontWeight="medium">
                {rental.paymentMethod}
              </Typography>
            </Box>
          </Box>
          
          {/* Action buttons */}
          <Box sx={{ display: 'flex', gap: 1, justifyContent: 'space-between' }}>
            <Box sx={{ display: 'flex', gap: 1 }}>
              <Tooltip title="Prevzatie vozidla">
                <IconButton
                  size="small"
                  onClick={(e) => { 
                    e.stopPropagation(); 
                    handleCreateHandover(rental); 
                  }}
                  color={hasHandover ? "success" : "primary"}
                  sx={{ 
                    bgcolor: hasHandover ? 'success.main' : 'primary.main',
                    color: 'white',
                    '&:hover': { 
                      bgcolor: hasHandover ? 'success.dark' : 'primary.dark',
                      transform: 'scale(1.1)'
                    },
                    width: 36,
                    height: 36,
                    transition: 'all 0.2s ease'
                  }}
                >
                  <HandoverIcon fontSize="small" />
                </IconButton>
              </Tooltip>
              <Tooltip title="Vrátenie vozidla">
                <IconButton
                  size="small"
                  onClick={(e) => { 
                    e.stopPropagation(); 
                    handleCreateReturn(rental); 
                  }}
                  color={hasReturn ? "success" : "primary"}
                  sx={{ 
                    bgcolor: hasReturn ? 'success.main' : 'primary.main',
                    color: 'white',
                    '&:hover': { 
                      bgcolor: hasReturn ? 'success.dark' : 'primary.dark',
                      transform: 'scale(1.1)'
                    },
                    width: 36,
                    height: 36,
                    transition: 'all 0.2s ease'
                  }}
                >
                  <ReturnIcon fontSize="small" />
                </IconButton>
              </Tooltip>
            </Box>
            
            <Box sx={{ display: 'flex', gap: 1 }}>
              <Tooltip title="Upraviť prenájom">
                <IconButton
                  size="small"
                  onClick={(e) => { 
                    e.stopPropagation(); 
                    handleEdit(rental); 
                  }}
                  sx={{ 
                    bgcolor: 'action.hover',
                    '&:hover': { 
                      bgcolor: 'action.selected',
                      transform: 'scale(1.1)'
                    },
                    width: 36,
                    height: 36,
                    transition: 'all 0.2s ease'
                  }}
                >
                  <EditIcon fontSize="small" />
                </IconButton>
              </Tooltip>
              <Tooltip title="Vymazať prenájom">
                <IconButton
                  size="small"
                  onClick={(e) => { 
                    e.stopPropagation(); 
                    handleDelete(rental.id); 
                  }}
                  sx={{ 
                    bgcolor: 'error.light',
                    color: 'white',
                    '&:hover': { 
                      bgcolor: 'error.main',
                      transform: 'scale(1.1)'
                    },
                    width: 36,
                    height: 36,
                    transition: 'all 0.2s ease'
                  }}
                >
                  <DeleteIcon fontSize="small" />
                </IconButton>
              </Tooltip>
            </Box>
          </Box>
        </CardContent>
      </Card>
    );
  }, [handleEdit, handleCreateHandover, handleCreateReturn, handleDelete, protocols]);
>>>>>>> c6d01668

  return (
    <Box>
      {/* Enhanced Header */}
      <Card sx={{ mb: 3, background: 'linear-gradient(135deg, #667eea 0%, #764ba2 100%)', color: 'white' }}>
        <CardContent sx={{ p: 3 }}>
          <Box sx={{ display: 'flex', justifyContent: 'space-between', alignItems: 'center' }}>
            <Box>
              <Typography variant="h4" fontWeight="bold" sx={{ mb: 1 }}>
                Prenájmy
              </Typography>
              <Typography variant="body1" sx={{ opacity: 0.9 }}>
                Správa a prehľad všetkých prenájmov vozidiel
              </Typography>
            </Box>
            <Box sx={{ display: 'flex', alignItems: 'center', gap: 2 }}>
              <Box sx={{ textAlign: 'right', mr: 2 }}>
                <Box sx={{ display: 'flex', gap: 3 }}>
                  <Box>
                    <Typography variant="h6" fontWeight="bold">
                      {filteredRentals.length}
                    </Typography>
                    <Typography variant="caption" sx={{ opacity: 0.8 }}>
                      zobrazených
                    </Typography>
                  </Box>
                  <Box>
                    <Typography variant="h6" fontWeight="bold" color="success.light">
                      {filteredRentals.filter(r => r.status === 'active').length}
                    </Typography>
                    <Typography variant="caption" sx={{ opacity: 0.8 }}>
                      aktívnych
                    </Typography>
                  </Box>
                  <Box>
                    <Typography variant="h6" fontWeight="bold" color="warning.light">
                      {filteredRentals.filter(r => protocols[r.id]?.handover && !protocols[r.id]?.return).length}
                    </Typography>
                    <Typography variant="caption" sx={{ opacity: 0.8 }}>
                      čakajú na vrátenie
                    </Typography>
                  </Box>
                </Box>
              </Box>
              <Button
                variant="contained"
                startIcon={<AddIcon />}
                onClick={handleAdd}
                sx={{ 
                  bgcolor: 'rgba(255,255,255,0.2)',
                  color: 'white',
                  border: '1px solid rgba(255,255,255,0.3)',
                  backdropFilter: 'blur(10px)',
                  '&:hover': {
                    bgcolor: 'rgba(255,255,255,0.3)',
                    transform: 'translateY(-2px)',
                    boxShadow: '0 8px 25px rgba(0,0,0,0.2)'
                  },
                  transition: 'all 0.3s ease',
                  px: 3,
                  py: 1.5,
                  borderRadius: 2
                }}
              >
                {isMobile ? 'Pridať' : 'Nový prenájom'}
              </Button>
            </Box>
          </Box>
        </CardContent>
      </Card>

      {/* Moderné vyhľadávanie a filtre */}
      <Card sx={{ 
        mb: 3, 
        backgroundColor: 'background.paper',
        boxShadow: '0 4px 20px rgba(0,0,0,0.08)',
        border: '1px solid rgba(0,0,0,0.06)'
      }}>
        <CardContent sx={{ p: 3 }}>
          {/* Hlavný riadok s vyhľadávaním a tlačidlami */}
          <Box sx={{ display: 'flex', gap: 2, alignItems: 'center', flexWrap: 'wrap', mb: 2 }}>
            {/* Search Input */}
            <Box sx={{ display: 'flex', alignItems: 'center', flex: 1, minWidth: 250 }}>
              <TextField
                placeholder="Hľadať prenájmy..."
                variant="outlined"
                size="small"
                value={searchQuery}
                onChange={e => setSearchQuery(e.target.value)}
                sx={{
                  flex: 1,
                  '& .MuiOutlinedInput-root': {
                    borderRadius: 3,
                    backgroundColor: 'background.default',
                    transition: 'all 0.3s ease',
                    '&:hover': {
                      backgroundColor: 'action.hover',
                      transform: 'translateY(-1px)',
                      boxShadow: '0 4px 12px rgba(0,0,0,0.1)'
                    },
                    '&.Mui-focused': {
                      backgroundColor: 'background.paper',
                      transform: 'translateY(-2px)',
                      boxShadow: '0 6px 20px rgba(0,0,0,0.15)'
                    }
                  }
                }}
                InputProps={{
                  startAdornment: (
                    <Box sx={{ mr: 1, color: 'text.secondary' }}>
                      <SearchIcon fontSize="small" />
                    </Box>
                  )
                }}
              />
            </Box>

            {/* View Mode Toggle */}
            <Box sx={{ display: 'flex', gap: 1 }}>
              <Tooltip title="Tabuľkový zobrazenie">
                <IconButton
                  size="small"
                  onClick={() => setViewMode('table')}
                  color={viewMode === 'table' ? 'primary' : 'default'}
                  sx={{ 
                    bgcolor: viewMode === 'table' ? 'primary.main' : 'rgba(0,0,0,0.04)',
                    color: viewMode === 'table' ? 'white' : 'inherit',
                    borderRadius: 2,
                    transition: 'all 0.3s ease',
                    '&:hover': { 
                      bgcolor: viewMode === 'table' ? 'primary.dark' : 'rgba(0,0,0,0.08)',
                      transform: 'scale(1.1)'
                    }
                  }}
                >
                  <ViewListIcon fontSize="small" />
                </IconButton>
              </Tooltip>
              <Tooltip title="Karty">
                <IconButton
                  size="small"
                  onClick={() => setViewMode('cards')}
                  color={viewMode === 'cards' ? 'primary' : 'default'}
                  sx={{ 
                    bgcolor: viewMode === 'cards' ? 'primary.main' : 'rgba(0,0,0,0.04)',
                    color: viewMode === 'cards' ? 'white' : 'inherit',
                    borderRadius: 2,
                    transition: 'all 0.3s ease',
                    '&:hover': { 
                      bgcolor: viewMode === 'cards' ? 'primary.dark' : 'rgba(0,0,0,0.08)',
                      transform: 'scale(1.1)'
                    }
                  }}
                >
                  <ViewModuleIcon fontSize="small" />
                </IconButton>
              </Tooltip>
              <Tooltip title="Kompaktné zobrazenie">
                <IconButton
                  size="small"
                  onClick={() => setViewMode('compact')}
                  color={viewMode === 'compact' ? 'primary' : 'default'}
                  sx={{ 
                    bgcolor: viewMode === 'compact' ? 'primary.main' : 'rgba(0,0,0,0.04)',
                    color: viewMode === 'compact' ? 'white' : 'inherit',
                    borderRadius: 2,
                    transition: 'all 0.3s ease',
                    '&:hover': { 
                      bgcolor: viewMode === 'compact' ? 'primary.dark' : 'rgba(0,0,0,0.08)',
                      transform: 'scale(1.1)'
                    }
                  }}
                >
                  <ViewComfyIcon fontSize="small" />
                </IconButton>
              </Tooltip>
            </Box>

            {/* Filter Button */}
            <Button
              variant="outlined"
              startIcon={<FilterListIcon />}
              onClick={() => setShowFilters(!showFilters)}
              sx={{
                borderRadius: 2,
                textTransform: 'none',
                fontWeight: 500,
                transition: 'all 0.3s ease',
                borderColor: showFilters ? 'primary.main' : 'rgba(0,0,0,0.23)',
                bgcolor: showFilters ? 'primary.main' : 'transparent',
                color: showFilters ? 'white' : 'inherit',
                '&:hover': {
                  bgcolor: showFilters ? 'primary.dark' : 'rgba(0,0,0,0.04)',
                  transform: 'translateY(-1px)',
                  boxShadow: '0 4px 12px rgba(0,0,0,0.1)'
                }
              }}
            >
              Filtre {showFilters ? '▼' : '▶'}
            </Button>

            {/* Reset Button */}
            <Button
              variant="outlined"
              startIcon={<RefreshIcon />}
              onClick={resetAllFilters}
              sx={{
                borderRadius: 2,
                textTransform: 'none',
                fontWeight: 500,
                transition: 'all 0.3s ease',
                '&:hover': {
                  bgcolor: 'error.light',
                  color: 'white',
                  borderColor: 'error.main',
                  transform: 'translateY(-1px)',
                  boxShadow: '0 4px 12px rgba(0,0,0,0.1)'
                }
              }}
            >
              Reset
            </Button>
          </Box>

          {/* Search results info */}
          {(searchQuery || filterStatus !== 'all' || filterPaymentMethod !== 'all' || filterCompany !== 'all' || filterDateFrom || filterDateTo || filterPriceMin || filterPriceMax || filterProtocolStatus !== 'all') && (
            <Typography variant="body2" color="text.secondary" sx={{ mb: 2 }}>
              Zobrazených: {filteredRentals.length} z {rentals.length} prenájmov
            </Typography>
          )}

          {/* Pokročilé filtre */}
          <Collapse in={showFilters}>
            <Divider sx={{ my: 2 }} />
            <Grid container spacing={3}>
              {/* Základné filtre */}
              <Grid item xs={12} md={6}>
                <Typography variant="h6" sx={{ mb: 2, display: 'flex', alignItems: 'center', gap: 1 }}>
                  <FilterListIcon fontSize="small" />
                  Základné filtre
                </Typography>
                
                <Box sx={{ display: 'flex', flexDirection: 'column', gap: 2 }}>
                  {/* Status */}
                  <FormControl size="small" fullWidth>
                    <InputLabel>Stav prenájmu</InputLabel>
                    <Select
                      value={filterStatus}
                      onChange={(e) => setFilterStatus(e.target.value)}
                      label="Stav prenájmu"
                    >
                      <MenuItem value="all">Všetky stavy</MenuItem>
                      {uniqueStatuses.map(status => (
                        <MenuItem key={status} value={status}>{status}</MenuItem>
                      ))}
                    </Select>
                  </FormControl>

                  {/* Payment Method */}
                  <FormControl size="small" fullWidth>
                    <InputLabel>Spôsob platby</InputLabel>
                    <Select
                      value={filterPaymentMethod}
                      onChange={(e) => setFilterPaymentMethod(e.target.value)}
                      label="Spôsob platby"
                    >
                      <MenuItem value="all">Všetky spôsoby</MenuItem>
                      {uniquePaymentMethods.map(method => (
                        <MenuItem key={method} value={method}>{method}</MenuItem>
                      ))}
                    </Select>
                  </FormControl>

                  {/* Company */}
                  <FormControl size="small" fullWidth>
                    <InputLabel>Firma</InputLabel>
                    <Select
                      value={filterCompany}
                      onChange={(e) => setFilterCompany(e.target.value)}
                      label="Firma"
                    >
                      <MenuItem value="all">Všetky firmy</MenuItem>
                      {uniqueCompanies.map(company => (
                        <MenuItem key={company} value={company}>{company}</MenuItem>
                      ))}
                    </Select>
                  </FormControl>
                </Box>
              </Grid>

              {/* Pokročilé filtre */}
              <Grid item xs={12} md={6}>
                <Typography variant="h6" sx={{ mb: 2, display: 'flex', alignItems: 'center', gap: 1 }}>
                  <CalendarIcon fontSize="small" />
                  Pokročilé filtre
                </Typography>
                
                <Box sx={{ display: 'flex', flexDirection: 'column', gap: 2 }}>
                  {/* Date Range */}
                  <Box sx={{ display: 'flex', gap: 1 }}>
                    <TextField
                      label="Od dátumu"
                      type="date"
                      size="small"
                      value={filterDateFrom}
                      onChange={(e) => setFilterDateFrom(e.target.value)}
                      InputLabelProps={{ shrink: true }}
                      sx={{ flex: 1 }}
                    />
                    <TextField
                      label="Do dátumu"
                      type="date"
                      size="small"
                      value={filterDateTo}
                      onChange={(e) => setFilterDateTo(e.target.value)}
                      InputLabelProps={{ shrink: true }}
                      sx={{ flex: 1 }}
                    />
                  </Box>

                  {/* Price Range */}
                  <Box sx={{ display: 'flex', gap: 1 }}>
                    <TextField
                      label="Min. cena (€)"
                      type="number"
                      size="small"
                      value={filterPriceMin}
                      onChange={(e) => setFilterPriceMin(e.target.value)}
                      sx={{ flex: 1 }}
                    />
                    <TextField
                      label="Max. cena (€)"
                      type="number"
                      size="small"
                      value={filterPriceMax}
                      onChange={(e) => setFilterPriceMax(e.target.value)}
                      sx={{ flex: 1 }}
                    />
                  </Box>

                  {/* Protocol Status */}
                  <FormControl size="small" fullWidth>
                    <InputLabel>Stav protokolov</InputLabel>
                    <Select
                      value={filterProtocolStatus}
                      onChange={(e) => setFilterProtocolStatus(e.target.value)}
                      label="Stav protokolov"
                    >
                      <MenuItem value="all">Všetky stavy</MenuItem>
                      <MenuItem value="none">Bez protokolov</MenuItem>
                      <MenuItem value="handover-only">Len preberací protokol</MenuItem>
                      <MenuItem value="completed">Kompletné protokoly</MenuItem>
                    </Select>
                  </FormControl>
                </Box>
              </Grid>

              {/* Zobrazenie stĺpcov */}
              <Grid item xs={12}>
                <Typography variant="h6" sx={{ mb: 2, display: 'flex', alignItems: 'center', gap: 1 }}>
                  <ViewListIcon fontSize="small" />
                  Zobrazenie stĺpcov
                </Typography>
                
                <FormGroup row>
                  <FormControlLabel
                    control={
                      <Checkbox
                        checked={visibleColumns.vehicle}
                        onChange={(e) => setVisibleColumns(prev => ({ ...prev, vehicle: e.target.checked }))}
                        size="small"
                      />
                    }
                    label="Vozidlo"
                  />
                  <FormControlLabel
                    control={
                      <Checkbox
                        checked={visibleColumns.company}
                        onChange={(e) => setVisibleColumns(prev => ({ ...prev, company: e.target.checked }))}
                        size="small"
                      />
                    }
                    label="Firma"
                  />
                  <FormControlLabel
                    control={
                      <Checkbox
                        checked={visibleColumns.customer}
                        onChange={(e) => setVisibleColumns(prev => ({ ...prev, customer: e.target.checked }))}
                        size="small"
                      />
                    }
                    label="Zákazník"
                  />
                  <FormControlLabel
                    control={
                      <Checkbox
                        checked={visibleColumns.dates}
                        onChange={(e) => setVisibleColumns(prev => ({ ...prev, dates: e.target.checked }))}
                        size="small"
                      />
                    }
                    label="Dátumy"
                  />
                  <FormControlLabel
                    control={
                      <Checkbox
                        checked={visibleColumns.price}
                        onChange={(e) => setVisibleColumns(prev => ({ ...prev, price: e.target.checked }))}
                        size="small"
                      />
                    }
                    label="Cena"
                  />
                  <FormControlLabel
                    control={
                      <Checkbox
                        checked={visibleColumns.commission}
                        onChange={(e) => setVisibleColumns(prev => ({ ...prev, commission: e.target.checked }))}
                        size="small"
                      />
                    }
                    label="Provízia"
                  />
                  <FormControlLabel
                    control={
                      <Checkbox
                        checked={visibleColumns.payment}
                        onChange={(e) => setVisibleColumns(prev => ({ ...prev, payment: e.target.checked }))}
                        size="small"
                      />
                    }
                    label="Platba"
                  />
                  <FormControlLabel
                    control={
                      <Checkbox
                        checked={visibleColumns.paid}
                        onChange={(e) => setVisibleColumns(prev => ({ ...prev, paid: e.target.checked }))}
                        size="small"
                      />
                    }
                    label="Uhradené"
                  />
                  <FormControlLabel
                    control={
                      <Checkbox
                        checked={visibleColumns.status}
                        onChange={(e) => setVisibleColumns(prev => ({ ...prev, status: e.target.checked }))}
                        size="small"
                      />
                    }
                    label="Stav"
                  />
                  <FormControlLabel
                    control={
                      <Checkbox
                        checked={visibleColumns.protocols}
                        onChange={(e) => setVisibleColumns(prev => ({ ...prev, protocols: e.target.checked }))}
                        size="small"
                      />
                    }
                    label="Protokoly"
                  />
                </FormGroup>
              </Grid>
            </Grid>
          </Collapse>
        </CardContent>
      </Card>

      {/* Workflow Instructions */}
      <Alert severity="info" sx={{ mb: 3 }}>
        <Typography variant="body2">
          <strong>Workflow protokolov:</strong> Najprv vytvorte protokol prevzatia vozidla (🔄), potom protokol vrátenia (↩️). Kliknite "Zobraziť protokoly" pre zobrazenie existujúcich protokolov.
        </Typography>
      </Alert>

      {/* Conditional rendering based on view mode */}
      {viewMode === 'cards' ? (
        <Box>
          <Grid container spacing={3}>
            {filteredRentals.map((rental, index) => (
              <Grid item xs={12} sm={6} md={4} lg={3} key={rental.id}>
                {renderRentalCard(rental, index)}
              </Grid>
            ))}
          </Grid>
          {filteredRentals.length === 0 && (
            <Card sx={{ p: 3, textAlign: 'center', mt: 2 }}>
              <Typography variant="h6" color="text.secondary">
                Žiadne prenájmy
              </Typography>
            </Card>
          )}
        </Box>
      ) : (
        <ResponsiveTable
          columns={columns}
          data={filteredRentals}
          selectable={true}
          selected={selected}
          onSelectionChange={setSelected}
          emptyMessage="Žiadne prenájmy"
          mobileCardRenderer={viewMode === 'compact' ? renderRentalCard : undefined}
        />
      )}

      {/* Rental Form Dialog */}
      <Dialog 
        open={openDialog} 
        onClose={() => setOpenDialog(false)}
        maxWidth="md"
        fullWidth
      >
        <DialogTitle>
          {editingRental ? 'Upraviť prenájom' : 'Nový prenájom'}
        </DialogTitle>
        <DialogContent>
          <RentalForm
            rental={editingRental}
            onSave={handleSave}
            onCancel={() => setOpenDialog(false)}
          />
        </DialogContent>
      </Dialog>

      {/* Handover Protocol Dialog */}
      <Dialog
        open={openHandoverDialog}
        onClose={() => setOpenHandoverDialog(false)}
        maxWidth="lg"
        fullWidth
      >
        <DialogTitle>Protokol prevzatia vozidla</DialogTitle>
        <DialogContent>
          {selectedRentalForProtocol && (
            <HandoverProtocolForm
              open={openHandoverDialog}
              rental={selectedRentalForProtocol}
              onSave={handleSaveHandover}
              onClose={() => setOpenHandoverDialog(false)}
            />
          )}
        </DialogContent>
      </Dialog>

      {/* Return Protocol Dialog */}
      <Dialog
        open={openReturnDialog}
        onClose={() => setOpenReturnDialog(false)}
        maxWidth="lg"
        fullWidth
      >
        <DialogTitle>Protokol vrátenia vozidla</DialogTitle>
        <DialogContent>
          {selectedRentalForProtocol && (
            <ReturnProtocolForm
              open={openReturnDialog}
              onClose={() => setOpenReturnDialog(false)}
              rental={selectedRentalForProtocol}
              handoverProtocol={protocols[selectedRentalForProtocol.id]?.handover}
              onSave={handleSaveReturn}
            />
          )}
        </DialogContent>
      </Dialog>

      {/* PDF Viewer */}
      {selectedPdf && (
        <PDFViewer
          open={pdfViewerOpen}
          onClose={handleClosePDF}
          protocolId={selectedPdf.url}
          protocolType={selectedPdf.type}
          title={selectedPdf.title}
        />
      )}

      {/* Image Gallery Modal */}
      <ImageGalleryModal
        open={galleryOpen}
        onClose={handleCloseGallery}
        images={selectedProtocolImages}
        videos={selectedProtocolVideos}
        title={galleryTitle}
      />
    </Box>
  );
} <|MERGE_RESOLUTION|>--- conflicted
+++ resolved
@@ -1,5 +1,3 @@
-<<<<<<< HEAD
-=======
 import React, { useState, useCallback, useMemo, useEffect } from 'react';
 import {
   Box,
@@ -184,132 +182,701 @@
       const newProtocols = { ...prev };
       delete newProtocols[rentalId];
       return newProtocols;
->>>>>>> c6d01668
     });
-    setSearchQuery('');
   };
 
-  // Enhanced filtering logic
-  const filteredRentals = useMemo(() => {
-    let filtered = rentals;
-
-    // Basic search
-    if (searchQuery.trim()) {
-      const query = searchQuery.toLowerCase();
-      filtered = filtered.filter(rental => 
-        rental.customerName?.toLowerCase().includes(query) ||
-        rental.vehicle?.brand?.toLowerCase().includes(query) ||
-        rental.vehicle?.model?.toLowerCase().includes(query) ||
-        rental.vehicle?.licensePlate?.toLowerCase().includes(query) ||
-        rental.vehicle?.company?.toLowerCase().includes(query)
-      );
-    }
-
-    // Advanced filters
-    if (advancedFilters.dateFrom) {
-      filtered = filtered.filter(rental => 
-        new Date(rental.startDate) >= new Date(advancedFilters.dateFrom)
-      );
-    }
-
-    if (advancedFilters.dateTo) {
-      filtered = filtered.filter(rental => 
-        new Date(rental.startDate) <= new Date(advancedFilters.dateTo)
-      );
-    }
-
-    if (advancedFilters.vehicleBrand) {
-      filtered = filtered.filter(rental => 
-        rental.vehicle?.brand?.toLowerCase().includes(advancedFilters.vehicleBrand.toLowerCase())
-      );
-    }
-
-    if (advancedFilters.vehicleModel) {
-      filtered = filtered.filter(rental => 
-        rental.vehicle?.model?.toLowerCase().includes(advancedFilters.vehicleModel.toLowerCase())
-      );
-    }
-
-    if (advancedFilters.licensePlate) {
-      filtered = filtered.filter(rental => 
-        rental.vehicle?.licensePlate?.toLowerCase().includes(advancedFilters.licensePlate.toLowerCase())
-      );
-    }
-
-    if (advancedFilters.company) {
-      filtered = filtered.filter(rental => 
-        rental.vehicle?.company === advancedFilters.company
-      );
-    }
-
-    if (advancedFilters.customerName) {
-      filtered = filtered.filter(rental => 
-        rental.customerName?.toLowerCase().includes(advancedFilters.customerName.toLowerCase())
-      );
-    }
-
-    if (advancedFilters.priceFrom) {
-      filtered = filtered.filter(rental => 
-        (rental.totalPrice || 0) >= parseFloat(advancedFilters.priceFrom)
-      );
-    }
-
-    if (advancedFilters.priceTo) {
-      filtered = filtered.filter(rental => 
-        (rental.totalPrice || 0) <= parseFloat(advancedFilters.priceTo)
-      );
-    }
-
-    if (advancedFilters.paymentMethod) {
-      filtered = filtered.filter(rental => 
-        rental.paymentMethod === advancedFilters.paymentMethod
-      );
-    }
-
-    if (advancedFilters.paymentStatus) {
-      filtered = filtered.filter(rental => {
-        if (advancedFilters.paymentStatus === 'paid') return rental.paid === true;
-        if (advancedFilters.paymentStatus === 'unpaid') return rental.paid === false;
-        return true;
+  // 🚀 PERFORMANCE OPTIMIZATION: Memoized protocol status
+  const getProtocolStatus = useMemo(() => {
+    return (rentalId: string) => {
+      const rentalProtocols = protocols[rentalId];
+      if (!rentalProtocols) return 'none';
+      
+      const hasHandover = !!rentalProtocols.handover;
+      const hasReturn = !!rentalProtocols.return;
+      
+      if (hasReturn) return 'completed';
+      if (hasHandover) return 'handover-only';
+      return 'none';
+    };
+  }, [protocols]);
+
+  // Funkcia pre zobrazenie stavu protokolov
+  const renderProtocolStatus = (rentalId: string) => {
+    const status = getProtocolStatus(rentalId);
+    
+    switch (status) {
+      case 'completed':
+        return (
+          <Chip
+            icon={<CheckCircleIcon />}
+            label="Dokončené"
+            color="success"
+            size="small"
+            variant="outlined"
+          />
+        );
+      case 'handover-only':
+        return (
+          <Chip
+            icon={<PendingIcon />}
+            label="Čaká na vrátenie"
+            color="warning"
+            size="small"
+            variant="outlined"
+          />
+        );
+      case 'none':
+        return (
+          <Chip
+            icon={<ErrorIcon />}
+            label="Bez protokolu"
+            color="error"
+            size="small"
+            variant="outlined"
+          />
+        );
+      default:
+        return null;
+    }
+  };
+
+  const handleAdd = () => {
+    setEditingRental(null);
+    setOpenDialog(true);
+  };
+
+  const handleEdit = (rental: Rental) => {
+    setEditingRental(rental);
+    setOpenDialog(true);
+  };
+
+  const handleDelete = async (id: string) => {
+    if (window.confirm('Naozaj chcete vymazať tento prenájom?')) {
+      try {
+        await deleteRental(id);
+        console.log('Prenájom úspešne vymazaný');
+      } catch (error) {
+        console.error('Chyba pri mazaní prenájmu:', error);
+        alert('Chyba pri mazaní prenájmu. Skúste to znovu.');
+      }
+    }
+  };
+
+  const handleSave = async (rental: Rental) => {
+    try {
+      if (editingRental) {
+        await updateRental(rental);
+        alert('Prenájom bol úspešne aktualizovaný!');
+      } else {
+        await createRental(rental);
+        alert('Prenájom bol úspešne pridaný!');
+      }
+      setOpenDialog(false);
+      setEditingRental(null);
+    } catch (error) {
+      console.error('Chyba pri ukladaní prenájmu:', error);
+      const errorMessage = error instanceof Error ? error.message : 'Neznáma chyba';
+      alert(`Chyba pri ukladaní prenájmu: ${errorMessage}`);
+    }
+  };
+
+  // Handover Protocol handlers
+  const handleCreateHandover = (rental: Rental) => {
+    setSelectedRentalForProtocol(rental);
+    setOpenHandoverDialog(true);
+  };
+
+  const handleSaveHandover = async (protocolData: any) => {
+    try {
+      // Debug log
+      console.log('handleSaveHandover - protocolData:', protocolData);
+      const data = await apiService.createHandoverProtocol(protocolData);
+      console.log('Handover protocol created:', data);
+      
+      // ✅ VYČISTI CACHE A ZNOVU NAČÍTAJ PROTOKOLY
+      setProtocols(prev => {
+        const newProtocols = { ...prev };
+        delete newProtocols[protocolData.rentalId];
+        return newProtocols;
       });
-    }
-
-    if (advancedFilters.hasHandoverProtocol) {
-      filtered = filtered.filter(rental => 
-        !!protocols[rental.id]?.handover
-      );
-    }
-
-    if (advancedFilters.hasReturnProtocol) {
-      filtered = filtered.filter(rental => 
-        !!protocols[rental.id]?.return
-      );
-    }
-
-    if (advancedFilters.rentalStatus) {
-      const now = new Date();
-      filtered = filtered.filter(rental => {
-        const startDate = new Date(rental.startDate);
-        const endDate = new Date(rental.endDate);
-        
-        switch (advancedFilters.rentalStatus) {
-          case 'active':
-            return now >= startDate && now <= endDate;
-          case 'completed':
-            return now > endDate;
-          case 'future':
-import React, { useState, useCallback, useMemo, useEffect } from 'react';
-            return now < startDate;
-          default:
-            return true;
-        }
+      await loadProtocolsForRental(protocolData.rentalId);
+      
+      alert('Prevzatie vozidla úspešne dokončené!');
+      setOpenHandoverDialog(false);
+      setSelectedRentalForProtocol(null);
+    } catch (error) {
+      console.error('Chyba pri ukladaní handover protokolu:', error);
+      alert('Chyba pri ukladaní protokolu. Skúste to znovu.');
+    }
+  };
+
+  // Return Protocol handlers
+  const handleCreateReturn = (rental: Rental) => {
+    const rentalProtocols = protocols[rental.id];
+    if (!rentalProtocols?.handover) {
+      alert('Najprv musíte vytvoriť protokol prevzatia vozidla!');
+      return;
+    }
+    
+    setSelectedRentalForProtocol(rental);
+    setOpenReturnDialog(true);
+  };
+
+  const handleSaveReturn = async (protocolData: any) => {
+    try {
+      const data = await apiService.createReturnProtocol(protocolData);
+      console.log('Return protocol created:', data);
+      
+      // ✅ VYČISTI CACHE A ZNOVU NAČÍTAJ PROTOKOLY
+      setProtocols(prev => {
+        const newProtocols = { ...prev };
+        delete newProtocols[protocolData.rentalId];
+        return newProtocols;
       });
-    }
-
-<<<<<<< HEAD
-    return filtered;
-  }, [rentals, searchQuery, advancedFilters, protocols]);
-=======
+      await loadProtocolsForRental(protocolData.rentalId);
+      
+      alert('Vrátenie vozidla úspešne dokončené!');
+      setOpenReturnDialog(false);
+      setSelectedRentalForProtocol(null);
+    } catch (error) {
+      console.error('Chyba pri ukladaní return protokolu:', error);
+      alert('Chyba pri ukladaní protokolu. Skúste to znovu.');
+    }
+  };
+
+  const handleViewPDF = (protocolId: string, type: 'handover' | 'return', title: string) => {
+    setSelectedPdf({ url: protocolId, title, type });
+    setPdfViewerOpen(true);
+  };
+
+  const handleClosePDF = () => {
+    setPdfViewerOpen(false);
+    setSelectedPdf(null);
+  };
+
+  // Image gallery handlers
+  const handleOpenGallery = (rental: Rental, protocolType: 'handover' | 'return') => {
+    const protocol = protocols[rental.id]?.[protocolType];
+    if (!protocol) {
+      alert('Protokol nebol nájdený!');
+      return;
+    }
+
+    console.log('🔍 Opening gallery for protocol:', protocol);
+    console.log('🔍 Protocol media:', {
+      vehicleImages: protocol.vehicleImages?.length || 0,
+      vehicleVideos: protocol.vehicleVideos?.length || 0,
+      documentImages: protocol.documentImages?.length || 0,
+      damageImages: protocol.damageImages?.length || 0
+    });
+
+    // Zber všetkých obrázkov z protokolu
+    const allImages: any[] = [];
+    const allVideos: any[] = [];
+    
+    // Vehicle images
+    if (protocol.vehicleImages && protocol.vehicleImages.length > 0) {
+      allImages.push(...protocol.vehicleImages.map((img: any) => ({
+        ...img,
+        type: 'vehicle'
+      })));
+    }
+    
+    // Vehicle videos
+    if (protocol.vehicleVideos && protocol.vehicleVideos.length > 0) {
+      allVideos.push(...protocol.vehicleVideos.map((video: any) => ({
+        ...video,
+        type: 'vehicle'
+      })));
+    }
+    
+    // Document images
+    if (protocol.documentImages && protocol.documentImages.length > 0) {
+      allImages.push(...protocol.documentImages.map((img: any) => ({
+        ...img,
+        type: 'document'
+      })));
+    }
+    
+    // Damage images
+    if (protocol.damageImages && protocol.damageImages.length > 0) {
+      allImages.push(...protocol.damageImages.map((img: any) => ({
+        ...img,
+        type: 'damage'
+      })));
+    }
+
+    console.log('🔍 Collected media:', { allImages: allImages.length, allVideos: allVideos.length });
+
+    if (allImages.length === 0 && allVideos.length === 0) {
+      alert('Protokol neobsahuje žiadne médiá!');
+      return;
+    }
+
+    setSelectedProtocolImages(allImages);
+    setSelectedProtocolVideos(allVideos);
+    setGalleryTitle(`${protocolType === 'handover' ? 'Prevzatie' : 'Vrátenie'} vozidla - ${rental.customerName}`);
+    setGalleryOpen(true);
+  };
+
+  const handleCloseGallery = () => {
+    setGalleryOpen(false);
+    setSelectedProtocolImages([]);
+    setSelectedProtocolVideos([]);
+    setGalleryTitle('');
+  };
+
+  const handleDeleteProtocol = async (rentalId: string, type: 'handover' | 'return') => {
+    if (!window.confirm(`Naozaj chcete vymazať protokol ${type === 'handover' ? 'prevzatia' : 'vrátenia'}?`)) {
+      return;
+    }
+
+    try {
+      const protocol = protocols[rentalId]?.[type];
+      if (!protocol?.id) {
+        alert('Protokol sa nenašiel!');
+        return;
+      }
+
+      // Vymazanie protokolu cez API
+      await apiService.deleteProtocol(protocol.id, type);
+      
+      console.log(`Protokol ${type} pre prenájom ${rentalId} bol vymazaný`);
+      
+      // ✅ VYČISTI CACHE A ZNOVU NAČÍTAJ PROTOKOLY
+      setProtocols(prev => {
+        const newProtocols = { ...prev };
+        delete newProtocols[rentalId];
+        return newProtocols;
+      });
+      await loadProtocolsForRental(rentalId);
+    } catch (error) {
+      console.error('Chyba pri mazaní protokolu:', error);
+      alert('Chyba pri mazaní protokolu. Skúste to znovu.');
+    }
+  };
+
+  // Column definitions for ResponsiveTable
+  const columns: ResponsiveTableColumn[] = useMemo(() => [
+    {
+      id: 'vehicle',
+      label: 'Vozidlo',
+      width: { xs: '120px', md: '150px' },
+      render: (value, rental: Rental) => (
+        <Box>
+          <Typography variant="body2" fontWeight="bold">
+            {rental.vehicle ? `${rental.vehicle.brand} ${rental.vehicle.model}` : 'Bez vozidla'}
+          </Typography>
+          <Typography variant="caption" color="text.secondary">
+            {rental.vehicle?.licensePlate || 'N/A'}
+          </Typography>
+        </Box>
+      )
+    },
+    {
+      id: 'customerName',
+      label: 'Zákazník',
+      width: { xs: '100px', md: '130px' }
+    },
+    {
+      id: 'startDate',
+      label: 'Od',
+      width: { xs: '80px', md: '100px' },
+      render: (value) => {
+        const date = value instanceof Date ? value : new Date(value);
+        return !isNaN(date.getTime()) ? format(date, 'dd.MM.yyyy', { locale: sk }) : 'N/A';
+      }
+    },
+    {
+      id: 'endDate',
+      label: 'Do',
+      width: { xs: '80px', md: '100px' },
+      render: (value) => {
+        const date = value instanceof Date ? value : new Date(value);
+        return !isNaN(date.getTime()) ? format(date, 'dd.MM.yyyy', { locale: sk }) : 'N/A';
+      }
+    },
+    {
+      id: 'totalPrice',
+      label: 'Cena (€)',
+      width: { xs: '80px', md: '100px' },
+      render: (value) => (
+        <Typography variant="body2" fontWeight="bold">
+          {typeof value === 'number' ? value.toFixed(2) : '0.00'} €
+        </Typography>
+      )
+    },
+    {
+      id: 'protocols',
+      label: 'Protokoly',
+      width: { xs: '120px', md: '150px' },
+      render: (value, rental: Rental) => (
+        <Box>
+          {/* Hlavné tlačidlá pre vytvorenie protokolov */}
+          <Box sx={{ display: 'flex', gap: 0.5, mb: 1, justifyContent: 'center' }}>
+            <Tooltip title="Prevzatie vozidla">
+              <IconButton
+                size="small"
+                onClick={(e) => { 
+                  e.stopPropagation(); 
+                  handleCreateHandover(rental); 
+                }}
+                color="primary"
+                sx={{ 
+                  bgcolor: 'primary.main',
+                  color: 'white',
+                  '&:hover': { bgcolor: 'primary.dark' },
+                  width: 32,
+                  height: 32
+                }}
+              >
+                <HandoverIcon fontSize="small" />
+              </IconButton>
+            </Tooltip>
+            <Tooltip title="Vrátenie vozidla">
+              <IconButton
+                size="small"
+                onClick={(e) => { 
+                  e.stopPropagation(); 
+                  handleCreateReturn(rental); 
+                }}
+                color="primary"
+                sx={{ 
+                  bgcolor: 'primary.main',
+                  color: 'white',
+                  '&:hover': { bgcolor: 'primary.dark' },
+                  width: 32,
+                  height: 32
+                }}
+              >
+                <ReturnIcon fontSize="small" />
+              </IconButton>
+            </Tooltip>
+          </Box>
+
+          {/* Stav protokolov - kompaktný */}
+          <Box sx={{ display: 'flex', flexDirection: 'column', gap: 0.5 }}>
+            {/* Handover protokol */}
+            {protocols[rental.id]?.handover ? (
+              <Box sx={{ 
+                display: 'flex', 
+                alignItems: 'center', 
+                gap: 0.5,
+                p: 0.5,
+                bgcolor: 'success.light',
+                borderRadius: 1,
+                border: '1px solid',
+                borderColor: 'success.main'
+              }}>
+                <CheckCircleIcon color="success" fontSize="small" />
+                <Typography variant="caption" sx={{ fontSize: '0.7rem', fontWeight: 500 }}>
+                  Prevzatie
+                </Typography>
+                <Box sx={{ display: 'flex', gap: 0.25, ml: 'auto' }}>
+                  <Tooltip title="Stiahnuť PDF">
+                    <IconButton
+                      size="small"
+                      component="a"
+                      href={protocols[rental.id]?.handover?.pdfUrl}
+                      target="_blank"
+                      download
+                      sx={{ 
+                        width: 24, 
+                        height: 24,
+                        color: 'success.main',
+                        '&:hover': { bgcolor: 'success.light' }
+                      }}
+                    >
+                      <PDFIcon sx={{ fontSize: 16 }} />
+                    </IconButton>
+                  </Tooltip>
+                  <Tooltip title="Galerie obrázkov">
+                    <IconButton
+                      size="small"
+                      onClick={(e) => {
+                        e.stopPropagation();
+                        handleOpenGallery(rental, 'handover');
+                      }}
+                      sx={{ 
+                        width: 24, 
+                        height: 24,
+                        color: 'primary.main',
+                        '&:hover': { bgcolor: 'primary.light' }
+                      }}
+                    >
+                      <GalleryIcon sx={{ fontSize: 16 }} />
+                    </IconButton>
+                  </Tooltip>
+                  <Tooltip title="Vymazať protokol">
+                    <IconButton
+                      size="small"
+                      onClick={(e) => {
+                        e.stopPropagation();
+                        handleDeleteProtocol(rental.id, 'handover');
+                      }}
+                      sx={{ 
+                        width: 24, 
+                        height: 24,
+                        color: 'error.main',
+                        '&:hover': { bgcolor: 'error.light' }
+                      }}
+                    >
+                      <DeleteIcon sx={{ fontSize: 16 }} />
+                    </IconButton>
+                  </Tooltip>
+                </Box>
+              </Box>
+            ) : (
+              <Box sx={{ 
+                display: 'flex', 
+                alignItems: 'center', 
+                gap: 0.5,
+                p: 0.5,
+                bgcolor: 'grey.100',
+                borderRadius: 1,
+                border: '1px solid',
+                borderColor: 'grey.300'
+              }}>
+                <ErrorIcon color="disabled" fontSize="small" />
+                <Typography variant="caption" sx={{ fontSize: '0.7rem', color: 'text.secondary' }}>
+                  Bez prevzatia
+                </Typography>
+                <Tooltip title="Zobraziť protokoly">
+                  <IconButton
+                    size="small"
+                    onClick={(e) => {
+                      e.stopPropagation();
+                      handleViewProtocols(rental);
+                    }}
+                    disabled={loadingProtocols.includes(rental.id)}
+                    sx={{ 
+                      width: 24, 
+                      height: 24,
+                      ml: 'auto',
+                      color: 'primary.main',
+                      '&:hover': { bgcolor: 'primary.light' }
+                    }}
+                  >
+                    <VisibilityIcon sx={{ fontSize: 16 }} />
+                  </IconButton>
+                </Tooltip>
+              </Box>
+            )}
+
+            {/* Return protokol */}
+            {protocols[rental.id]?.return ? (
+              <Box sx={{ 
+                display: 'flex', 
+                alignItems: 'center', 
+                gap: 0.5,
+                p: 0.5,
+                bgcolor: 'success.light',
+                borderRadius: 1,
+                border: '1px solid',
+                borderColor: 'success.main'
+              }}>
+                <CheckCircleIcon color="success" fontSize="small" />
+                <Typography variant="caption" sx={{ fontSize: '0.7rem', fontWeight: 500 }}>
+                  Vrátenie
+                </Typography>
+                <Box sx={{ display: 'flex', gap: 0.25, ml: 'auto' }}>
+                  <Tooltip title="Stiahnuť PDF">
+                    <IconButton
+                      size="small"
+                      component="a"
+                      href={protocols[rental.id]?.return?.pdfUrl}
+                      target="_blank"
+                      download
+                      sx={{ 
+                        width: 24, 
+                        height: 24,
+                        color: 'success.main',
+                        '&:hover': { bgcolor: 'success.light' }
+                      }}
+                    >
+                      <PDFIcon sx={{ fontSize: 16 }} />
+                    </IconButton>
+                  </Tooltip>
+                  <Tooltip title="Galerie obrázkov">
+                    <IconButton
+                      size="small"
+                      onClick={(e) => {
+                        e.stopPropagation();
+                        handleOpenGallery(rental, 'return');
+                      }}
+                      sx={{ 
+                        width: 24, 
+                        height: 24,
+                        color: 'primary.main',
+                        '&:hover': { bgcolor: 'primary.light' }
+                      }}
+                    >
+                      <GalleryIcon sx={{ fontSize: 16 }} />
+                    </IconButton>
+                  </Tooltip>
+                  <Tooltip title="Vymazať protokol">
+                    <IconButton
+                      size="small"
+                      onClick={(e) => {
+                        e.stopPropagation();
+                        handleDeleteProtocol(rental.id, 'return');
+                      }}
+                      sx={{ 
+                        width: 24, 
+                        height: 24,
+                        color: 'error.main',
+                        '&:hover': { bgcolor: 'error.light' }
+                      }}
+                    >
+                      <DeleteIcon sx={{ fontSize: 16 }} />
+                    </IconButton>
+                  </Tooltip>
+                </Box>
+              </Box>
+            ) : protocols[rental.id]?.handover ? (
+              <Box sx={{ 
+                display: 'flex', 
+                alignItems: 'center', 
+                gap: 0.5,
+                p: 0.5,
+                bgcolor: 'warning.light',
+                borderRadius: 1,
+                border: '1px solid',
+                borderColor: 'warning.main'
+              }}>
+                <PendingIcon color="warning" fontSize="small" />
+                <Typography variant="caption" sx={{ fontSize: '0.7rem', fontWeight: 500 }}>
+                  Čaká na vrátenie
+                </Typography>
+                <Tooltip title="Zobraziť protokoly">
+                  <IconButton
+                    size="small"
+                    onClick={(e) => {
+                      e.stopPropagation();
+                      handleViewProtocols(rental);
+                    }}
+                    disabled={loadingProtocols.includes(rental.id)}
+                    sx={{ 
+                      width: 24, 
+                      height: 24,
+                      ml: 'auto',
+                      color: 'warning.main',
+                      '&:hover': { bgcolor: 'warning.light' }
+                    }}
+                  >
+                    <VisibilityIcon sx={{ fontSize: 16 }} />
+                  </IconButton>
+                </Tooltip>
+              </Box>
+            ) : (
+              <Box sx={{ 
+                display: 'flex', 
+                alignItems: 'center', 
+                gap: 0.5,
+                p: 0.5,
+                bgcolor: 'grey.100',
+                borderRadius: 1,
+                border: '1px solid',
+                borderColor: 'grey.300'
+              }}>
+                <ErrorIcon color="disabled" fontSize="small" />
+                <Typography variant="caption" sx={{ fontSize: '0.7rem', color: 'text.secondary' }}>
+                  Bez vrátenia
+                </Typography>
+                <Tooltip title="Zobraziť protokoly">
+                  <IconButton
+                    size="small"
+                    onClick={(e) => {
+                      e.stopPropagation();
+                      handleViewProtocols(rental);
+                    }}
+                    disabled={loadingProtocols.includes(rental.id)}
+                    sx={{ 
+                      width: 24, 
+                      height: 24,
+                      ml: 'auto',
+                      color: 'primary.main',
+                      '&:hover': { bgcolor: 'primary.light' }
+                    }}
+                  >
+                    <VisibilityIcon sx={{ fontSize: 16 }} />
+                  </IconButton>
+                </Tooltip>
+              </Box>
+            )}
+          </Box>
+
+          {/* Loading indikátor */}
+          {loadingProtocols.includes(rental.id) && (
+            <Box sx={{ 
+              display: 'flex', 
+              alignItems: 'center', 
+              gap: 0.5, 
+              mt: 0.5,
+              p: 0.5,
+              bgcolor: 'info.light',
+              borderRadius: 1
+            }}>
+              <CircularProgress size={12} />
+              <Typography variant="caption" sx={{ fontSize: '0.7rem' }}>
+                Načítavam...
+              </Typography>
+            </Box>
+          )}
+
+          {/* Tlačidlo na skrytie protokolov ak sú zobrazené */}
+          {protocols[rental.id] && (
+            <Box sx={{ mt: 0.5, textAlign: 'center' }}>
+              <Button
+                size="small"
+                variant="text"
+                onClick={(e) => {
+                  e.stopPropagation();
+                  handleHideProtocols(rental.id);
+                }}
+                sx={{ 
+                  fontSize: '0.65rem',
+                  minWidth: 'auto',
+                  p: 0.25,
+                  color: 'text.secondary',
+                  '&:hover': { bgcolor: 'grey.100' }
+                }}
+              >
+                Skryť
+              </Button>
+            </Box>
+          )}
+        </Box>
+      )
+    },
+    {
+      id: 'actions',
+      label: 'Akcie',
+      width: { xs: '120px', md: '150px' },
+      render: (value, rental: Rental) => (
+        <Box sx={{ display: 'flex', gap: 0.5 }}>
+          <Button
+            size="small"
+            variant="outlined"
+            onClick={e => { e.stopPropagation(); handleEdit(rental); }}
+            sx={{ minWidth: 'auto', p: 0.5 }}
+          >
+            <EditIcon fontSize="small" />
+          </Button>
+          <Button
+            size="small"
+            variant="outlined"
+            color="error"
+            onClick={e => { e.stopPropagation(); handleDelete(rental.id); }}
+            sx={{ minWidth: 'auto', p: 0.5 }}
+          >
+            <DeleteIcon fontSize="small" />
+          </Button>
+        </Box>
+      )
+    }
+  ], [protocols, loadingProtocols]);
+
   const rentals = state.rentals || [];
   
   // Reset all filters function
@@ -673,7 +1240,6 @@
       </Card>
     );
   }, [handleEdit, handleCreateHandover, handleCreateReturn, handleDelete, protocols]);
->>>>>>> c6d01668
 
   return (
     <Box>
